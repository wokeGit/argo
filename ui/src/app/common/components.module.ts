--- conflicted
+++ resolved
@@ -5,17 +5,14 @@
 import { TimestampPipe } from './timestamp.pipe';
 import { ShortTimePipe } from './short-time.pipe';
 import { WorkflowStatusPipe } from './workflow-status.pipe';
-<<<<<<< HEAD
 import { LoaderListMockupComponent } from './loader-list-mockup/loader-list-mockup.component';
 import { ModalComponent } from './modal/modal.component';
 import { ModalTemplateComponent } from './modal/modal.template';
 import { ButtonWaveDirective } from './directives/button-wave/button-wave.directive';
 import { HighlightSubstringDirective } from './directives/highlight-substring/highlight-substring.directive';
-=======
 import { WorkflowTreeComponent } from './workflow-tree/workflow-tree.component';
 import { WorkflowSubtreeComponent } from './workflow-tree/workflow-subtree.component';
 import { WorkflowTreeNodeComponent } from './workflow-tree/workflow-tree-node.component';
->>>>>>> 05879294
 
 const components = [
   ButtonWaveDirective,
@@ -23,29 +20,21 @@
   DurationPipe,
   TimestampPipe,
   WorkflowStatusPipe,
-<<<<<<< HEAD
+  ShortTimePipe,
   LoaderListMockupComponent,
   ModalComponent,
   ModalTemplateComponent,
-=======
-  ShortTimePipe,
   WorkflowTreeComponent,
   WorkflowSubtreeComponent,
   WorkflowTreeNodeComponent,
->>>>>>> 05879294
 ];
 
 @NgModule({
   declarations: components,
   exports: components,
-<<<<<<< HEAD
   entryComponents: [ModalTemplateComponent],
   imports: [
     CommonModule
-=======
-  imports: [
-    CommonModule,
->>>>>>> 05879294
   ]
 })
 export class ComponentsModule {
