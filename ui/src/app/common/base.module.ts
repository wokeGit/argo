--- conflicted
+++ resolved
@@ -1,27 +1,15 @@
 import { NgModule } from '@angular/core';
-<<<<<<< HEAD
-=======
 import { CommonModule } from '@angular/common';
-import { ServicesModule } from '../services';
->>>>>>> 05879294
 
 import { GuiComponentsModule } from 'ui-lib/src/components';
 import { ComponentsModule } from './components.module';
 
 @NgModule({
-<<<<<<< HEAD
   exports: [
+    CommonModule,
     GuiComponentsModule,
     ComponentsModule,
   ]
-=======
-    exports: [
-        CommonModule,
-        ServicesModule,
-        GuiComponentsModule,
-        ComponentsModule,
-    ]
->>>>>>> 05879294
 })
 export class BaseModule {
 
